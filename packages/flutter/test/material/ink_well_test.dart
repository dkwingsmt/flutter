--- conflicted
+++ resolved
@@ -1059,8 +1059,6 @@
     await gesture3.up();
   });
 
-<<<<<<< HEAD
-=======
   testWidgets('When ink wells are reparented, the old parent can display splash while the new parent can not', (WidgetTester tester) async {
     final GlobalKey innerKey = GlobalKey();
     final GlobalKey leftKey = GlobalKey();
@@ -1173,7 +1171,6 @@
     await gesture2.up();
   });
 
->>>>>>> 93242d75
   testWidgets("Ink wells's splash starts before tap is confirmed and disappear after tap is canceled", (WidgetTester tester) async {
     final GlobalKey innerKey = GlobalKey();
     await tester.pumpWidget(
